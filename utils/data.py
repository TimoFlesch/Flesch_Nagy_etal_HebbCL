import argparse
from typing import Tuple
import numpy as np
import pandas as pd
from sklearn.preprocessing import StandardScaler
from sklearn.utils import shuffle

from scipy.stats import multivariate_normal


def gen2Dgauss(x_mu=0.0, y_mu=0.0, xy_sigma=0.1, n=20) -> np.array:
    """generates a two-dimensional Gaussian blob

    Args:
        x_mu (float, optional): x location of mean. Defaults to 0.0.
        y_mu (float, optional): y location of mean. Defaults to 0.0.
        xy_sigma (float, optional): diagonal entries of covariance matrix (isotropic). Defaults to 0.1.
        n (int, optional): resolution of meshgrid. Defaults to 20.

    Returns:
        np.array: z-values of Gaussian blob
    """
    xx, yy = np.meshgrid(np.linspace(0, 1, n), np.linspace(0, 1, n))
    gausspdf = multivariate_normal([x_mu, y_mu], [[xy_sigma, 0], [0, xy_sigma]])
    x_in = np.empty(xx.shape + (2,))
    x_in[:, :, 0] = xx
    x_in[:, :, 1] = yy
    return gausspdf.pdf(x_in)


def mk_block_wctx(
    context: str, do_shuffle: bool, c_scaling=1
) -> Tuple[np.array, np.array, np.array]:
    """generates a training block

    Args:
        context (str): task a or task b
        do_shuffle (bool): shuffle trials
        c_scaling (int, optional): scaling of context dimension. Defaults to 1.

    Returns:
        Tuple[np.array, np.array, np.array]: inputs, rewards and feature values
    """
    resolution = 5
    n_units = resolution ** 2
    l, b = np.meshgrid(np.linspace(0.2, 0.8, 5), np.linspace(0.2, 0.8, 5))
    b = b.flatten()
    l = l.flatten()  # noqa E741
    r_s, r_n = np.meshgrid(np.linspace(-2, 2, 5), np.linspace(-2, 2, 5))
    r_s = r_s.flatten()
    r_n = r_n.flatten()
    val_l, val_b = np.meshgrid(np.linspace(1, 5, 5), np.linspace(1, 5, 5))
    val_b = val_b.flatten()
    val_l = val_l.flatten()

    ii_sub = 1
    blobs = np.empty((25, n_units))
    for ii in range(0, 25):
        blob = gen2Dgauss(x_mu=b[ii], y_mu=l[ii], xy_sigma=0.08, n=resolution)
        blob = blob / np.max(blob)
        ii_sub += 1
        blobs[ii, :] = blob.flatten()

    if context == "task_a":
        x1 = np.append(blobs, c_scaling * np.ones((blobs.shape[0], 1)), axis=1)
        x1 = np.append(x1, np.zeros((blobs.shape[0], 1)), axis=1)
        reward = r_n
    elif context == "task_b":
        x1 = np.append(blobs, np.zeros((blobs.shape[0], 1)), axis=1)
        x1 = np.append(x1, c_scaling * np.ones((blobs.shape[0], 1)), axis=1)
        reward = r_s

    feature_vals = np.vstack((val_b, val_l)).T
    if do_shuffle:
        ii_shuff = np.random.permutation(25)
        x1 = x1[ii_shuff, :]
        feature_vals = feature_vals[ii_shuff, :]
        reward = reward[ii_shuff]
    return x1, reward, feature_vals


def make_dataset(args: argparse.ArgumentParser) -> dict:
    """makes dataset for experiment

    Args:
        args (argparse.ArgumentParser): training parameters

    Returns:
        dict: inputs and labels for training and test phase
    """

    random_state = np.random.randint(999)

    x_task_a, y_task_a, f_task_a = mk_block_wctx("task_a", 0, args.ctx_scaling)
    y_task_a = y_task_a[:, np.newaxis]
    l_task_a = (y_task_a > 0).astype("int")

    x_task_b, y_task_b, f_task_b = mk_block_wctx("task_b", 0, args.ctx_scaling)
    y_task_b = y_task_b[:, np.newaxis]
    l_task_b = (y_task_b > 0).astype("int")

    if args.ctx_weights is True:
        x_task_a[:, :25] /= np.linalg.norm(x_task_a[:, :25])
        x_task_a[:, 25:] /= np.linalg.norm(x_task_a[:, 25:])
        x_task_b[:, :25] /= np.linalg.norm(x_task_b[:, :25])
        x_task_b[:, 25:] /= np.linalg.norm(x_task_b[:, 25:])

    x_in = np.concatenate((x_task_a, x_task_b), axis=0)
    y_rew = np.concatenate((y_task_a, y_task_b), axis=0)
    y_true = np.concatenate((l_task_a, l_task_b), axis=0)
    f_all = np.concatenate((f_task_a, f_task_b), axis=0)

    # define datasets (duplicates for shuffling)
    data = {}
    data["x_task_a"] = x_task_a
    data["y_task_a"] = y_task_a
    data["l_task_a"] = l_task_a
    data["f_task_a"] = f_task_a

    data["x_task_b"] = x_task_b
    data["y_task_b"] = y_task_b
    data["l_task_b"] = l_task_b
    data["f_task_b"] = f_task_b

    data["x_all"] = x_in
    data["y_all"] = y_rew
    data["l_all"] = y_true
    data["f_all"] = f_all

    if args.training_schedule == "interleaved":
        data["x_train"] = np.vstack(
            tuple(
                [
                    shuffle(data["x_all"], random_state=i + random_state)
                    for i in range(args.n_episodes)
                ]
            )
        )
        data["y_train"] = np.vstack(
            tuple(
                [
                    shuffle(data["y_all"], random_state=i + random_state)
                    for i in range(args.n_episodes)
                ]
            )
        )
        data["l_train"] = np.vstack(
            tuple(
                [
                    shuffle(data["l_all"], random_state=i + random_state)
                    for i in range(args.n_episodes)
                ]
            )
        )
    elif args.training_schedule == "blocked":
        data["x_train"] = np.vstack(
            (
                np.vstack(
                    tuple(
                        [
                            shuffle(data["x_task_a"], random_state=i + random_state)
                            for i in range(args.n_episodes)
                        ]
                    )
                ),
                np.vstack(
                    tuple(
                        [
                            shuffle(data["x_task_b"], random_state=i + random_state)
                            for i in range(args.n_episodes)
                        ]
                    )
                ),
            )
        )
        data["y_train"] = np.vstack(
            (
                np.vstack(
                    tuple(
                        [
                            shuffle(data["y_task_a"], random_state=i + random_state)
                            for i in range(args.n_episodes)
                        ]
                    )
                ),
                np.vstack(
                    tuple(
                        [
                            shuffle(data["y_task_b"], random_state=i + random_state)
                            for i in range(args.n_episodes)
                        ]
                    )
                ),
            )
        )
        data["l_train"] = np.vstack(
            (
                np.vstack(
                    tuple(
                        [
                            shuffle(data["l_task_a"], random_state=i + random_state)
                            for i in range(args.n_episodes)
                        ]
                    )
                ),
                np.vstack(
                    tuple(
                        [
                            shuffle(data["l_task_b"], random_state=i + random_state)
                            for i in range(args.n_episodes)
                        ]
                    )
                ),
            )
        )
    else:
        print("Unknown training schedule parameter")

    if args.centering is True:
        sc = StandardScaler(with_std=False)        
        data["x_train"] = sc.fit_transform(data["x_train"])
        data["x_task_a"] = sc.transform(data["x_task_a"])
        data["x_task_b"] = sc.transform(data["x_task_b"])
<<<<<<< HEAD
        # x_in = StandardScaler(with_std=False).fit_transform(x_in)
=======

>>>>>>> 489d5df0
        if args.training_schedule == "blocked":
            # remove info about 2nd task during training on 1st task
            data["x_train"][data["x_train"][:, -2] > 0, -1] = 0

    if args.ctx_avg:
        if args.ctx_avg_type == "sma":
            data["x_train"][:, -2] = (
                pd.Series(data["x_train"][:, -2])
                .rolling(window=args.ctx_avg_window, min_periods=1)
                .mean()
            )
            data["x_train"][:, -1] = (
                pd.Series(data["x_train"][:, -1])
                .rolling(window=args.ctx_avg_window, min_periods=1)
                .mean()
            )
        elif args.ctx_avg_type == "ema":
            data["x_train"][:, -2] = (
                pd.Series(data["x_train"][:, -2])
                .ewm(alpha=args.ctx_avg_alpha, adjust=False, min_periods=1)
                .mean()
            )
            data["x_train"][:, -1] = (
                pd.Series(data["x_train"][:, -1])
                .ewm(alpha=args.ctx_avg_alpha, adjust=False, min_periods=1)
                .mean()
            )

    return data<|MERGE_RESOLUTION|>--- conflicted
+++ resolved
@@ -221,11 +221,6 @@
         data["x_train"] = sc.fit_transform(data["x_train"])
         data["x_task_a"] = sc.transform(data["x_task_a"])
         data["x_task_b"] = sc.transform(data["x_task_b"])
-<<<<<<< HEAD
-        # x_in = StandardScaler(with_std=False).fit_transform(x_in)
-=======
-
->>>>>>> 489d5df0
         if args.training_schedule == "blocked":
             # remove info about 2nd task during training on 1st task
             data["x_train"][data["x_train"][:, -2] > 0, -1] = 0
